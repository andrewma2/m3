// Copyright (c) 2019 Uber Technologies, Inc.
//
// Permission is hereby granted, free of charge, to any person obtaining a copy
// of this software and associated documentation files (the "Software"), to deal
// in the Software without restriction, including without limitation the rights
// to use, copy, modify, merge, publish, distribute, sublicense, and/or sell
// copies of the Software, and to permit persons to whom the Software is
// furnished to do so, subject to the following conditions:
//
// The above copyright notice and this permission notice shall be included in
// all copies or substantial portions of the Software.
//
// THE SOFTWARE IS PROVIDED "AS IS", WITHOUT WARRANTY OF ANY KIND, EXPRESS OR
// IMPLIED, INCLUDING BUT NOT LIMITED TO THE WARRANTIES OF MERCHANTABILITY,
// FITNESS FOR A PARTICULAR PURPOSE AND NONINFRINGEMENT. IN NO EVENT SHALL THE
// AUTHORS OR COPYRIGHT HOLDERS BE LIABLE FOR ANY CLAIM, DAMAGES OR OTHER
// LIABILITY, WHETHER IN AN ACTION OF CONTRACT, TORT OR OTHERWISE, ARISING FROM,
// OUT OF OR IN CONNECTION WITH THE SOFTWARE OR THE USE OR OTHER DEALINGS IN
// THE SOFTWARE.

package tracepoint

// The tracepoint package is used to store operation names for tracing throughout dbnode.
// The naming convention is as follows:

// `packageName.objectName.method`

// If there isn't an object, use `packageName.method`.

const (
	// FetchTagged is the operation name for the tchannelthrift FetchTagged path.
	FetchTagged = "tchannelthrift/node.service.FetchTagged"

	// Query is the operation name for the tchannelthrift Query path.
	Query = "tchannelthrift/node.service.Query"

	// FetchReadEncoded is the operation name for the tchannelthrift FetchReadEncoded path.
	FetchReadEncoded = "tchannelthrift/node.service.FetchReadEncoded"

	// FetchReadResults is the operation name for the tchannelthrift FetchReadResults path.
	FetchReadResults = "tchannelthrift/node.service.FetchReadResults"

	// FetchReadSingleResult is the operation name for the tchannelthrift FetchReadSingleResult path.
	FetchReadSingleResult = "tchannelthrift/node.service.FetchReadSingleResult"

	// FetchReadSegment is the operation name for the tchannelthrift FetchReadSegment path.
	FetchReadSegment = "tchannelthrift/node.service.FetchReadSegment"

	// AggregateTiles is the operation name for the tchannelthrift AggregateTiles path.
	AggregateTiles = "tchannelthrift/node.service.AggregateTiles"

	// DBQueryIDs is the operation name for the db QueryIDs path.
	DBQueryIDs = "storage.db.QueryIDs"

	// DBAggregateQuery is the operation name for the db AggregateQuery path.
	DBAggregateQuery = "storage.db.AggregateQuery"

	// DBReadEncoded is the operation name for the db ReadEncoded path.
	DBReadEncoded = "storage.db.ReadEncoded"

	// DBWideQuery is the operation name for the db WideQuery path.
	DBWideQuery = "storage.db.WideQuery"

	// DBReadMismatches is the operation name for the db ReadMismatches path.
	DBReadMismatches = "storage.db.ReadMismatches"

	// DBFetchBlocks is the operation name for the db FetchBlocks path.
	DBFetchBlocks = "storage.db.FetchBlocks"

	// DBFetchBlocksMetadataV2 is the operation name for the db FetchBlocksMetadataV2 path.
	DBFetchBlocksMetadataV2 = "storage.db.FetchBlocksMetadataV2"

	// DBWriteBatch is the operation name for the db WriteBatch path.
	DBWriteBatch = "storage.db.WriteBatch"

<<<<<<< HEAD
	// DBWideEntry is the operation name for the tchannelthrift WideEntry path.
	DBWideEntry = "storage.db.WideEntry"

=======
>>>>>>> e0bc12ae
	// DBFetchMismatch is the operation name for the tchannelthrift DBFetchMismatch path.
	DBFetchMismatch = "storage.db.FetchMismatch"

	// DBAggregateTiles is the operation name for the db AggregateTiles path.
	DBAggregateTiles = "storage.db.AggregateTiles"

	// NSQueryIDs is the operation name for the dbNamespace QueryIDs path.
	NSQueryIDs = "storage.dbNamespace.QueryIDs"

	// NSWideQueryIDs is the operation name for the dbNamespace WideQueryIDs path.
	NSWideQueryIDs = "storage.nsIndex.WideQueryIDs"

	// NSPrepareBootstrap is the operation name for the dbNamespace PrepareBootstrap path.
	NSPrepareBootstrap = "storage.dbNamespace.PrepareBootstrap"

	// NSBootstrap is the operation name for the dbNamespace Bootstrap path.
	NSBootstrap = "storage.dbNamespace.Bootstrap"

	// ShardPrepareBootstrap is the operation name for the dbShard PrepareBootstrap path.
	ShardPrepareBootstrap = "storage.dbShard.PrepareBootstrap"

	// ShardBootstrap is the operation name for the dbShard Bootstrap path.
	ShardBootstrap = "storage.dbShard.Bootstrap"

	// NSIdxQuery is the operation name for the nsIndex Query path.
	NSIdxQuery = "storage.nsIndex.Query"

	// NSIdxWideQuery is the operation name for the nsIndex WideQuery path.
	NSIdxWideQuery = "storage.nsIndex.WideQuery"

	// NSIdxAggregateQuery is the operation name for the nsIndex AggregateQuery path.
	NSIdxAggregateQuery = "storage.nsIndex.AggregateQuery"

	// NSIdxQueryHelper is the operation name for the nsIndex query path.
	NSIdxQueryHelper = "storage.nsIndex.query"

	// NSIdxBlockQuery is the operation name for the nsIndex block query path.
	NSIdxBlockQuery = "storage.nsIndex.blockQuery"

	// NSIdxBlockAggregateQuery is the operation name for the nsIndex block aggregate query path.
	NSIdxBlockAggregateQuery = "storage.nsIndex.blockAggregateQuery"

	// BlockQuery is the operation name for the index block query path.
	BlockQuery = "storage/index.block.Query"

	// BlockAggregate is the operation name for the index block aggregate path.
	BlockAggregate = "storage/index.block.Aggregate"

	// BootstrapProcessRun is the operation name for the bootstrap process Run path.
	BootstrapProcessRun = "bootstrap.bootstrapProcess.Run"

	// BootstrapperUninitializedSourceRead is the operation for the uninitializedTopologySource Read path.
	BootstrapperUninitializedSourceRead = "bootstrapper.uninitialized.uninitializedTopologySource.Read"

	// BootstrapperCommitLogSourceRead is the operation for the commit log Read path.
	BootstrapperCommitLogSourceRead = "bootstrapper.commitlog.commitLogSource.Read"

	// BootstrapperPeersSourceRead is the operation for the peers Read path.
	BootstrapperPeersSourceRead = "bootstrapper.peers.peersSource.Read"

	// BootstrapperFilesystemSourceRead is the operation for the filesystem Read path.
	BootstrapperFilesystemSourceRead = "bootstrapper.fs.filesystemSource.Read"

	// BootstrapperFilesystemSourceMigrator is the operation for filesystem migrator path.
	BootstrapperFilesystemSourceMigrator = "bootstrapper.fs.filesystemSource.Migrator"
)<|MERGE_RESOLUTION|>--- conflicted
+++ resolved
@@ -73,12 +73,6 @@
 	// DBWriteBatch is the operation name for the db WriteBatch path.
 	DBWriteBatch = "storage.db.WriteBatch"
 
-<<<<<<< HEAD
-	// DBWideEntry is the operation name for the tchannelthrift WideEntry path.
-	DBWideEntry = "storage.db.WideEntry"
-
-=======
->>>>>>> e0bc12ae
 	// DBFetchMismatch is the operation name for the tchannelthrift DBFetchMismatch path.
 	DBFetchMismatch = "storage.db.FetchMismatch"
 
