--- conflicted
+++ resolved
@@ -72,13 +72,9 @@
 	// Next moves to the next IndexChecksumBlockBatch element.
 	Next() bool
 	// Current yields the current IndexChecksumBlockBatch.
-<<<<<<< HEAD
-	Current() ident.IndexChecksumBlockBatch
+	Current() IndexChecksumBlockBatch
 	// Close closes the reader, draining any incoming reads without using them.
 	Close()
-=======
-	Current() IndexChecksumBlockBatch
->>>>>>> acfd900b
 }
 
 // EntryChecksumMismatchChecker checks if a given entry should yield a mismatch.
@@ -110,9 +106,6 @@
 }
 
 // EmptyStreamedMismatchBatch is an empty streamed mismatch batch.
-<<<<<<< HEAD
-var EmptyStreamedMismatchBatch StreamedMismatchBatch = emptyStreamedMismatchBatch{}
-=======
 var EmptyStreamedMismatchBatch StreamedMismatchBatch = emptyStreamedMismatchBatch{}
 
 // IndexChecksumBlockBatch represents a batch of index checksums originating
@@ -123,5 +116,4 @@
 	// EndMarker is a batch marker, signifying the ID of the
 	// last element in the batch.
 	EndMarker []byte
-}
->>>>>>> acfd900b
+}