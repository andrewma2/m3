--- conflicted
+++ resolved
@@ -40,11 +40,8 @@
 	"time"
 
 	"github.com/m3db/m3/src/dbnode/namespace"
-<<<<<<< HEAD
 	"github.com/m3db/m3/src/dbnode/persist/fs/wide"
-=======
 	"github.com/m3db/m3/src/dbnode/persist/schema"
->>>>>>> acfd900b
 	"github.com/m3db/m3/src/dbnode/sharding"
 	"github.com/m3db/m3/src/dbnode/storage/block"
 	"github.com/m3db/m3/src/dbnode/storage/limits"
@@ -526,7 +523,8 @@
 
 		}
 
-		req.onIndexMismatchBatchCompleted(nil)
+		// FIXME: here get data.
+		req.onIndexMismatchBatchCompleted(wide.ReadMismatchBatch{})
 	}
 
 	// Seek and execute all requests
@@ -836,12 +834,8 @@
 
 	streamReqType streamReqType
 	indexEntry    IndexEntry
-<<<<<<< HEAD
-	indexChecksum ident.IndexChecksum
+	indexChecksum schema.IndexChecksum
 	mismatchBatch wide.ReadMismatchBatch
-=======
-	indexChecksum schema.IndexChecksum
->>>>>>> acfd900b
 	reader        xio.SegmentReader
 
 	batchReader wide.IndexChecksumBlockBatchReader
@@ -993,13 +987,9 @@
 	req.onRetrieve = nil
 	req.streamReqType = streamInvalidReq
 	req.indexEntry = IndexEntry{}
-<<<<<<< HEAD
-	req.indexChecksum = ident.IndexChecksum{}
+	req.indexChecksum = schema.IndexChecksum{}
 	req.mismatchBatch = wide.ReadMismatchBatch{}
 	req.batchReader = nil
-=======
-	req.indexChecksum = schema.IndexChecksum{}
->>>>>>> acfd900b
 	req.reader = nil
 	req.err = nil
 	req.notFound = false
