// Copyright (c) 2016 Uber Technologies, Inc.
//
// Permission is hereby granted, free of charge, to any person obtaining a copy
// of this software and associated documentation files (the "Software"), to deal
// in the Software without restriction, including without limitation the rights
// to use, copy, modify, merge, publish, distribute, sublicense, and/or sell
// copies of the Software, and to permit persons to whom the Software is
// furnished to do so, subject to the following conditions:
//
// The above copyright notice and this permission notice shall be included in
// all copies or substantial portions of the Software.
//
// THE SOFTWARE IS PROVIDED "AS IS", WITHOUT WARRANTY OF ANY KIND, EXPRESS OR
// IMPLIED, INCLUDING BUT NOT LIMITED TO THE WARRANTIES OF MERCHANTABILITY,
// FITNESS FOR A PARTICULAR PURPOSE AND NONINFRINGEMENT. IN NO EVENT SHALL THE
// AUTHORS OR COPYRIGHT HOLDERS BE LIABLE FOR ANY CLAIM, DAMAGES OR OTHER
// LIABILITY, WHETHER IN AN ACTION OF CONTRACT, TORT OR OTHERWISE, ARISING FROM,
// OUT OF OR IN CONNECTION WITH THE SOFTWARE OR THE USE OR OTHER DEALINGS IN
// THE SOFTWARE.

package storage

import (
	"bytes"
	"sync"
	"time"

	"github.com/m3db/m3/src/dbnode/clock"
	"github.com/m3db/m3/src/dbnode/encoding"
	"github.com/m3db/m3/src/dbnode/namespace"
	"github.com/m3db/m3/src/dbnode/persist"
	"github.com/m3db/m3/src/dbnode/persist/fs"
	"github.com/m3db/m3/src/dbnode/persist/fs/commitlog"
	"github.com/m3db/m3/src/dbnode/runtime"
	"github.com/m3db/m3/src/dbnode/sharding"
	"github.com/m3db/m3/src/dbnode/storage/block"
	"github.com/m3db/m3/src/dbnode/storage/bootstrap"
	"github.com/m3db/m3/src/dbnode/storage/bootstrap/result"
	"github.com/m3db/m3/src/dbnode/storage/index"
	"github.com/m3db/m3/src/dbnode/storage/repair"
	"github.com/m3db/m3/src/dbnode/storage/series"
	"github.com/m3db/m3/src/dbnode/storage/series/lookup"
	"github.com/m3db/m3/src/dbnode/ts"
	"github.com/m3db/m3/src/dbnode/ts/writes"
	"github.com/m3db/m3/src/dbnode/x/xio"
	"github.com/m3db/m3/src/dbnode/x/xpool"
	"github.com/m3db/m3/src/m3ninx/doc"
	"github.com/m3db/m3/src/x/context"
	"github.com/m3db/m3/src/x/ident"
	"github.com/m3db/m3/src/x/instrument"
	"github.com/m3db/m3/src/x/mmap"
	"github.com/m3db/m3/src/x/pool"
	xsync "github.com/m3db/m3/src/x/sync"
	xtime "github.com/m3db/m3/src/x/time"
)

// PageToken is an opaque paging token.
type PageToken []byte

// IndexedErrorHandler can handle individual errors based on their index. It
// is used primarily in cases where we need to handle errors in batches, but
// want to avoid an intermediary allocation of []error.
type IndexedErrorHandler interface {
	HandleError(index int, err error)
}

// Database is a time series database.
type Database interface {
	// Options returns the database options.
	Options() Options

	// AssignShardSet sets the shard set assignment and returns immediately.
	AssignShardSet(shardSet sharding.ShardSet)

	// Namespaces returns the namespaces.
	Namespaces() []Namespace

	// Namespace returns the specified namespace.
	Namespace(ns ident.ID) (Namespace, bool)

	// Open will open the database for writing and reading.
	Open() error

	// Close will close the database for writing and reading. Close releases
	// release resources held by owned namespaces.
	Close() error

	// ShardSet returns the set of shards currently associated with
	// this namespace.
	ShardSet() sharding.ShardSet

	// Terminate will close the database for writing and reading. Terminate does
	// NOT release any resources held by owned namespaces, instead relying upon
	// the GC to do so.
	Terminate() error

	// Write value to the database for an ID.
	Write(
		ctx context.Context,
		namespace ident.ID,
		id ident.ID,
		timestamp time.Time,
		value float64,
		unit xtime.Unit,
		annotation []byte,
	) error

	// WriteTagged values to the database for an ID.
	WriteTagged(
		ctx context.Context,
		namespace ident.ID,
		id ident.ID,
		tags ident.TagIterator,
		timestamp time.Time,
		value float64,
		unit xtime.Unit,
		annotation []byte,
	) error

	// BatchWriter returns a batch writer for the provided namespace that can
	// be used to issue a batch of writes to either WriteBatch
	// or WriteTaggedBatch.
	//
	// Note that when using the BatchWriter the caller owns the lifecycle of the series
	// IDs if they're being pooled its the callers responsibility to return them to the
	// appropriate pool, but the encoded tags and annotations are owned by the
	// writes.WriteBatch itself and will be finalized when the entire writes.WriteBatch is finalized
	// due to their lifecycle being more complicated.
	// Callers can still control the pooling of the encoded tags and annotations by using
	// the SetFinalizeEncodedTagsFn and SetFinalizeAnnotationFn on the WriteBatch itself.
	BatchWriter(namespace ident.ID, batchSize int) (writes.BatchWriter, error)

	// WriteBatch is the same as Write, but in batch.
	WriteBatch(
		ctx context.Context,
		namespace ident.ID,
		writes writes.BatchWriter,
		errHandler IndexedErrorHandler,
	) error

	// WriteTaggedBatch is the same as WriteTagged, but in batch.
	WriteTaggedBatch(
		ctx context.Context,
		namespace ident.ID,
		writes writes.BatchWriter,
		errHandler IndexedErrorHandler,
	) error

	// QueryIDs resolves the given query into known IDs.
	QueryIDs(
		ctx context.Context,
		namespace ident.ID,
		query index.Query,
		opts index.QueryOptions,
	) (index.QueryResult, error)

	// AggregateQuery resolves the given query into aggregated tags.
	AggregateQuery(
		ctx context.Context,
		namespace ident.ID,
		query index.Query,
		opts index.AggregationOptions,
	) (index.AggregateQueryResult, error)

	// ReadEncoded retrieves encoded segments for an ID
	ReadEncoded(
		ctx context.Context,
		namespace ident.ID,
		id ident.ID,
		start, end time.Time,
	) ([][]xio.BlockReader, error)

	// FetchBlocks retrieves data blocks for a given id and a list of block
	// start times.
	FetchBlocks(
		ctx context.Context,
		namespace ident.ID,
		shard uint32,
		id ident.ID,
		starts []time.Time,
	) ([]block.FetchBlockResult, error)

	// FetchBlocksMetadata retrieves blocks metadata for a given shard, returns the
	// fetched block metadata results, the next page token, and any error encountered.
	// If we have fetched all the block metadata, we return nil as the next page token.
	FetchBlocksMetadataV2(
		ctx context.Context,
		namespace ident.ID,
		shard uint32,
		start, end time.Time,
		limit int64,
		pageToken PageToken,
		opts block.FetchBlocksMetadataOptions,
	) (block.FetchBlocksMetadataResults, PageToken, error)

	// Bootstrap bootstraps the database.
	Bootstrap() error

	// IsBootstrapped determines whether the database is bootstrapped.
	IsBootstrapped() bool

	// IsBootstrappedAndDurable determines whether the database is bootstrapped
	// and durable, meaning that it could recover all data in memory using only
	// the local disk.
	IsBootstrappedAndDurable() bool

	// IsOverloaded determines whether the database is overloaded.
	IsOverloaded() bool

	// Repair will issue a repair and return nil on success or error on error.
	Repair() error

	// Truncate truncates data for the given namespace.
	Truncate(namespace ident.ID) (int64, error)

	// BootstrapState captures and returns a snapshot of the databases'
	// bootstrap state.
	BootstrapState() DatabaseBootstrapState

	// FlushState returns the flush state for the specified shard and block start.
	FlushState(namespace ident.ID, shardID uint32, blockStart time.Time) (fileOpState, error)

	// AggregateTiles does large tile aggregation from source namespace to target namespace.
<<<<<<< HEAD
	AggregateTiles(ctx context.Context, sourceNsID, targetNsID ident.ID, opts AggregateTilesOptions) (int64, error)
=======
	AggregateTiles(ctx context.Context, sourceNsID, targetNsID ident.ID, opts AggregateTilesOptions) error
>>>>>>> 495261c3
}

// database is the internal database interface.
type database interface {
	Database

	// OwnedNamespaces returns the namespaces this database owns.
	OwnedNamespaces() ([]databaseNamespace, error)

	// UpdateOwnedNamespaces updates the namespaces this database owns.
	UpdateOwnedNamespaces(namespaces namespace.Map) error
}

// Namespace is a time series database namespace.
type Namespace interface {
	// Options returns the namespace options.
	Options() namespace.Options

	// ID returns the ID of the namespace.
	ID() ident.ID

	// Metadata returns the metadata of the namespace.
	Metadata() namespace.Metadata

	// Schema returns the schema of the namespace.
	Schema() namespace.SchemaDescr

	// NumSeries returns the number of series in the namespace.
	NumSeries() int64

	// Shards returns the shard description.
	Shards() []Shard

	// Index returns the reverse index backing the namespace, if it exists.
	Index() (NamespaceIndex, error)

	// StorageOptions returns storage options.
	StorageOptions() Options
}

// NamespacesByID is a sortable slice of namespaces by ID.
type NamespacesByID []Namespace

func (n NamespacesByID) Len() int      { return len(n) }
func (n NamespacesByID) Swap(i, j int) { n[i], n[j] = n[j], n[i] }
func (n NamespacesByID) Less(i, j int) bool {
	return bytes.Compare(n[i].ID().Bytes(), n[j].ID().Bytes()) < 0
}

// SeriesWrite is a result of a series write.
type SeriesWrite struct {
	Series             ts.Series
	WasWritten         bool
	NeedsIndex         bool
	PendingIndexInsert writes.PendingIndexInsert
}

type databaseNamespace interface {
	Namespace

	// Close will release the namespace resources and close the namespace.
	Close() error

	// AssignShardSet sets the shard set assignment and returns immediately.
	AssignShardSet(shardSet sharding.ShardSet)

	// OwnedShards returns the database shards.
	OwnedShards() []databaseShard

	// Tick performs any regular maintenance operations.
	Tick(c context.Cancellable, startTime time.Time) error

	// Write writes a data point.
	Write(
		ctx context.Context,
		id ident.ID,
		timestamp time.Time,
		value float64,
		unit xtime.Unit,
		annotation []byte,
	) (SeriesWrite, error)

	// WriteTagged values to the namespace for an ID.
	WriteTagged(
		ctx context.Context,
		id ident.ID,
		tags ident.TagIterator,
		timestamp time.Time,
		value float64,
		unit xtime.Unit,
		annotation []byte,
	) (SeriesWrite, error)

	// QueryIDs resolves the given query into known IDs.
	QueryIDs(
		ctx context.Context,
		query index.Query,
		opts index.QueryOptions,
	) (index.QueryResult, error)

	// AggregateQuery resolves the given query into aggregated tags.
	AggregateQuery(
		ctx context.Context,
		query index.Query,
		opts index.AggregationOptions,
	) (index.AggregateQueryResult, error)

	// ReadEncoded reads data for given id within [start, end).
	ReadEncoded(
		ctx context.Context,
		id ident.ID,
		start, end time.Time,
	) ([][]xio.BlockReader, error)

	// FetchBlocks retrieves data blocks for a given id and a list of block
	// start times.
	FetchBlocks(
		ctx context.Context,
		shardID uint32,
		id ident.ID,
		starts []time.Time,
	) ([]block.FetchBlockResult, error)

	// FetchBlocksMetadata retrieves blocks metadata.
	FetchBlocksMetadataV2(
		ctx context.Context,
		shardID uint32,
		start, end time.Time,
		limit int64,
		pageToken PageToken,
		opts block.FetchBlocksMetadataOptions,
	) (block.FetchBlocksMetadataResults, PageToken, error)

	// PrepareBootstrap prepares the namespace for bootstrapping by ensuring
	// it's shards know which flushed files reside on disk, so that calls
	// to series.LoadBlock(...) will succeed.
	PrepareBootstrap(ctx context.Context) ([]databaseShard, error)

	// Bootstrap marks shards as bootstrapped for the namespace.
	Bootstrap(ctx context.Context, bootstrapResult bootstrap.NamespaceResult) error

	// WarmFlush flushes in-memory WarmWrites.
	WarmFlush(blockStart time.Time, flush persist.FlushPreparer) error

	// FlushIndex flushes in-memory index data.
	FlushIndex(
		flush persist.IndexFlush,
	) error

	// ColdFlush flushes unflushed in-memory ColdWrites.
	ColdFlush(
		flush persist.FlushPreparer,
	) error

	// Snapshot snapshots unflushed in-memory WarmWrites.
	Snapshot(blockStart, snapshotTime time.Time, flush persist.SnapshotPreparer) error

	// NeedsFlush returns true if the namespace needs a flush for the
	// period: [start, end] (both inclusive).
	// NB: The start/end times are assumed to be aligned to block size boundary.
	NeedsFlush(alignedInclusiveStart time.Time, alignedInclusiveEnd time.Time) (bool, error)

	// Truncate truncates the in-memory data for this namespace.
	Truncate() (int64, error)

	// Repair repairs the namespace data for a given time range
	Repair(repairer databaseShardRepairer, tr xtime.Range) error

	// BootstrapState captures and returns a snapshot of the namespaces'
	// bootstrap state.
	BootstrapState() ShardBootstrapStates

	// FlushState returns the flush state for the specified shard and block start.
	FlushState(shardID uint32, blockStart time.Time) (fileOpState, error)

	// SeriesReadWriteRef returns a read/write ref to a series, callers
	// must make sure to call the release callback once finished
	// with the reference.
	SeriesReadWriteRef(
		shardID uint32,
		id ident.ID,
		tags ident.TagIterator,
	) (result SeriesReadWriteRef, owned bool, err error)

	// WritePendingIndexInserts will write any pending index inserts.
	WritePendingIndexInserts(pending []writes.PendingIndexInsert) error

	// AggregateTiles does large tile aggregation from source namespace into this namespace.
	AggregateTiles(
		ctx context.Context,
		sourceNs databaseNamespace,
		opts AggregateTilesOptions,
		pm persist.Manager,
<<<<<<< HEAD
	) (int64, error)
=======
	) error
>>>>>>> 495261c3

	readableShardAt(shardID uint32) (databaseShard, namespace.Context, error)
}

// SeriesReadWriteRef is a read/write reference for a series,
// must make sure to release
type SeriesReadWriteRef struct {
	// Series reference for read/writing.
	Series series.DatabaseSeries
	// UniqueIndex is the unique index of the series (as applicable).
	UniqueIndex uint64
	// Shard is the shard of the series.
	Shard uint32
	// ReleaseReadWriteRef must be called after using the series ref
	// to release the reference count to the series so it can
	// be expired by the owning shard eventually.
	ReleaseReadWriteRef lookup.OnReleaseReadWriteRef
}

// Shard is a time series database shard.
type Shard interface {
	// ID returns the ID of the shard.
	ID() uint32

	// NumSeries returns the number of series in the shard.
	NumSeries() int64

	// IsBootstrapped returns whether the shard is already bootstrapped.
	IsBootstrapped() bool

	// BootstrapState returns the shards' bootstrap state.
	BootstrapState() BootstrapState
}

type databaseShard interface {
	Shard

	// OnEvictedFromWiredList is the same as block.Owner. Had to duplicate
	// it here because mockgen chokes on embedded interfaces sometimes:
	// https://github.com/golang/mock/issues/10
	OnEvictedFromWiredList(id ident.ID, blockStart time.Time)

	// Close will release the shard resources and close the shard.
	Close() error

	// Tick performs all async updates
	Tick(c context.Cancellable, startTime time.Time, nsCtx namespace.Context) (tickResult, error)

	// Write writes a value to the shard for an ID.
	Write(
		ctx context.Context,
		id ident.ID,
		timestamp time.Time,
		value float64,
		unit xtime.Unit,
		annotation []byte,
		wOpts series.WriteOptions,
	) (SeriesWrite, error)

	// WriteTagged writes a value to the shard for an ID with tags.
	WriteTagged(
		ctx context.Context,
		id ident.ID,
		tags ident.TagIterator,
		timestamp time.Time,
		value float64,
		unit xtime.Unit,
		annotation []byte,
		wOpts series.WriteOptions,
	) (SeriesWrite, error)

	ReadEncoded(
		ctx context.Context,
		id ident.ID,
		start, end time.Time,
		nsCtx namespace.Context,
	) ([][]xio.BlockReader, error)

	// FetchBlocks retrieves data blocks for a given id and a list of block
	// start times.
	FetchBlocks(
		ctx context.Context,
		id ident.ID,
		starts []time.Time,
		nsCtx namespace.Context,
	) ([]block.FetchBlockResult, error)

	// FetchBlocksForColdFlush fetches blocks for a cold flush. This function
	// informs the series and the buffer that a cold flush for the specified
	// block start is occurring so that it knows to update bucket versions.
	FetchBlocksForColdFlush(
		ctx context.Context,
		seriesID ident.ID,
		start time.Time,
		version int,
		nsCtx namespace.Context,
	) (block.FetchBlockResult, error)

	// FetchBlocksMetadataV2 retrieves blocks metadata.
	FetchBlocksMetadataV2(
		ctx context.Context,
		start, end time.Time,
		limit int64,
		pageToken PageToken,
		opts block.FetchBlocksMetadataOptions,
	) (block.FetchBlocksMetadataResults, PageToken, error)

	// PrepareBootstrap prepares the shard for bootstrapping by ensuring
	// it knows which flushed files reside on disk.
	PrepareBootstrap(ctx context.Context) error

	// Bootstrap bootstraps the shard after all provided data
	// has been loaded using LoadBootstrapBlocks.
	Bootstrap(ctx context.Context, nsCtx namespace.Context) error

	// UpdateFlushStates updates all the flush states for the current shard
	// by checking the file volumes that exist on disk at a point in time.
	UpdateFlushStates()

	// LoadBlocks does the same thing as LoadBootstrapBlocks,
	// except it can be called more than once and after a shard is
	// bootstrapped already.
	LoadBlocks(series *result.Map) error

	// WarmFlush flushes the WarmWrites in this shard.
	WarmFlush(
		blockStart time.Time,
		flush persist.FlushPreparer,
		nsCtx namespace.Context,
	) error

	// ColdFlush flushes the unflushed ColdWrites in this shard.
	ColdFlush(
		flush persist.FlushPreparer,
		resources coldFlushReuseableResources,
		nsCtx namespace.Context,
		onFlush persist.OnFlushSeries,
	) (ShardColdFlush, error)

	// Snapshot snapshot's the unflushed WarmWrites in this shard.
	Snapshot(
		blockStart time.Time,
		snapshotStart time.Time,
		flush persist.SnapshotPreparer,
		nsCtx namespace.Context,
	) error

	// FlushState returns the flush state for this shard at block start.
	FlushState(blockStart time.Time) (fileOpState, error)

	// CleanupExpiredFileSets removes expired fileset files.
	CleanupExpiredFileSets(earliestToRetain time.Time) error

	// CleanupCompactedFileSets removes fileset files that have been compacted,
	// meaning that there exists a more recent, superset, fully persisted
	// fileset for that block.
	CleanupCompactedFileSets() error

	// Repair repairs the shard data for a given time.
	Repair(
		ctx context.Context,
		nsCtx namespace.Context,
		nsMeta namespace.Metadata,
		tr xtime.Range,
		repairer databaseShardRepairer,
	) (repair.MetadataComparisonResult, error)

	// SeriesReadWriteRef returns a read/write ref to a series, callers
	// must make sure to call the release callback once finished
	// with the reference.
	SeriesReadWriteRef(
		id ident.ID,
		tags ident.TagIterator,
		opts ShardSeriesReadWriteRefOptions,
	) (SeriesReadWriteRef, error)

	// DocRef returns the doc if already present in a shard series.
	DocRef(id ident.ID) (doc.Document, bool, error)

	// AggregateTiles does large tile aggregation from source shards into this shard.
	AggregateTiles(
		ctx context.Context,
		reader fs.DataFileSetReader,
		sourceNsID ident.ID,
<<<<<<< HEAD
		sourceBlockStart time.Time,
		sourceShard databaseShard,
		opts AggregateTilesOptions,
		wOpts series.WriteOptions,
	) (int64, error)
=======
		sourceShard databaseShard,
		opts AggregateTilesOptions,
		wOpts series.WriteOptions,
	) error
>>>>>>> 495261c3

	latestVolume(blockStart time.Time) (int, error)
}

// ShardColdFlush exposes a done method to finalize shard cold flush
// by persisting data and updating shard state/block leases.
type ShardColdFlush interface {
	Done() error
}

// ShardSeriesReadWriteRefOptions are options for SeriesReadWriteRef
// for the shard.
type ShardSeriesReadWriteRefOptions struct {
	ReverseIndex bool
}

// NamespaceIndex indexes namespace writes.
type NamespaceIndex interface {
	// AssignShardSet sets the shard set assignment and returns immediately.
	AssignShardSet(shardSet sharding.ShardSet)

	// BlockStartForWriteTime returns the index block start
	// time for the given writeTime.
	BlockStartForWriteTime(
		writeTime time.Time,
	) xtime.UnixNano

	// BlockForBlockStart returns an index block for a block start.
	BlockForBlockStart(
		blockStart time.Time,
	) (index.Block, error)

	// WriteBatch indexes the provided entries.
	WriteBatch(
		batch *index.WriteBatch,
	) error

	// WritePending indexes the provided pending entries.
	WritePending(
		pending []writes.PendingIndexInsert,
	) error

	// Query resolves the given query into known IDs.
	Query(
		ctx context.Context,
		query index.Query,
		opts index.QueryOptions,
	) (index.QueryResult, error)

	// AggregateQuery resolves the given query into aggregated tags.
	AggregateQuery(
		ctx context.Context,
		query index.Query,
		opts index.AggregationOptions,
	) (index.AggregateQueryResult, error)

	// Bootstrap bootstraps the index the provided segments.
	Bootstrap(
		bootstrapResults result.IndexResults,
	) error

	// BootstrapsDone returns the number of completed bootstraps.
	BootstrapsDone() uint

	// CleanupExpiredFileSets removes expired fileset files. Expiration is calcuated
	// using the provided `t` as the frame of reference.
	CleanupExpiredFileSets(t time.Time) error

	// CleanupDuplicateFileSets removes duplicate fileset files.
	CleanupDuplicateFileSets() error

	// Tick performs internal house keeping in the index, including block rotation,
	// data eviction, and so on.
	Tick(c context.Cancellable, startTime time.Time) (namespaceIndexTickResult, error)

	// WarmFlush performs any warm flushes that the index has outstanding using
	// the owned shards of the database.
	WarmFlush(
		flush persist.IndexFlush,
		shards []databaseShard,
	) error

	// ColdFlush performs any cold flushes that the index has outstanding using
	// the owned shards of the database. Also returns a callback to be called when
	// cold flushing completes to perform houskeeping.
	ColdFlush(shards []databaseShard) (OnColdFlushDone, error)

	// DebugMemorySegments allows for debugging memory segments.
	DebugMemorySegments(opts DebugMemorySegmentsOptions) error

	// Close will release the index resources and close the index.
	Close() error
}

// OnColdFlushDone is a callback that performs house keeping once cold flushing completes.
type OnColdFlushDone func() error

// DebugMemorySegmentsOptions is a set of options to debug memory segments.
type DebugMemorySegmentsOptions struct {
	OutputDirectory string
}

// namespaceIndexTickResult are details about the work performed by the namespaceIndex
// during a Tick().
type namespaceIndexTickResult struct {
	NumBlocks        int64
	NumBlocksSealed  int64
	NumBlocksEvicted int64
	NumSegments      int64
	NumTotalDocs     int64
}

// namespaceIndexInsertQueue is a queue used in-front of the indexing component
// for Writes. NB: this is an interface to allow easier unit tests in namespaceIndex.
type namespaceIndexInsertQueue interface {
	// Start starts accepting writes in the queue.
	Start() error

	// Stop stops accepting writes in the queue.
	Stop() error

	// InsertBatch inserts the provided documents to the index queue which processes
	// inserts to the index asynchronously. It executes the provided callbacks
	// based on the result of the execution. The returned wait group can be used
	// if the insert is required to be synchronous.
	InsertBatch(
		batch *index.WriteBatch,
	) (*sync.WaitGroup, error)

	// InsertPending inserts the provided documents to the index queue which processes
	// inserts to the index asynchronously. It executes the provided callbacks
	// based on the result of the execution. The returned wait group can be used
	// if the insert is required to be synchronous.
	InsertPending(
		pending []writes.PendingIndexInsert,
	) (*sync.WaitGroup, error)
}

// databaseBootstrapManager manages the bootstrap process.
type databaseBootstrapManager interface {
	// IsBootstrapped returns whether the database is already bootstrapped.
	IsBootstrapped() bool

	// LastBootstrapCompletionTime returns the last bootstrap completion time,
	// if any.
	LastBootstrapCompletionTime() (time.Time, bool)

	// Bootstrap performs bootstrapping for all namespaces and shards owned.
	Bootstrap() (BootstrapResult, error)

	// Report reports runtime information.
	Report()
}

// BootstrapResult is a bootstrap result.
type BootstrapResult struct {
	ErrorsBootstrap      []error
	AlreadyBootstrapping bool
}

// databaseFlushManager manages flushing in-memory data to persistent storage.
type databaseFlushManager interface {
	// Flush flushes in-memory data to persistent storage.
	Flush(startTime time.Time) error

	// LastSuccessfulSnapshotStartTime returns the start time of the last
	// successful snapshot, if any.
	LastSuccessfulSnapshotStartTime() (time.Time, bool)

	// Report reports runtime information.
	Report()
}

// databaseCleanupManager manages cleaning up persistent storage space.
type databaseCleanupManager interface {
	// Cleanup cleans up data not needed in the persistent storage.
	Cleanup(t time.Time, isBootstrapped bool) error

	// Report reports runtime information.
	Report()
}

// databaseFileSystemManager manages the database related filesystem activities.
type databaseFileSystemManager interface {
	// Cleanup cleans up data not needed in the persistent storage.
	Cleanup(t time.Time, isBootstrapped bool) error

	// Flush flushes in-memory data to persistent storage.
	Flush(t time.Time) error

	// Disable disables the filesystem manager and prevents it from
	// performing file operations, returns the current file operation status.
	Disable() fileOpStatus

	// Enable enables the filesystem manager to perform file operations.
	Enable() fileOpStatus

	// Status returns the file operation status.
	Status() fileOpStatus

	// Run attempts to perform all filesystem-related operations,
	// returning true if those operations are performed, and false otherwise.
	Run(
		t time.Time,
		runType runType,
		forceType forceType,
	) bool

	// Report reports runtime information.
	Report()

	// LastSuccessfulSnapshotStartTime returns the start time of the last
	// successful snapshot, if any.
	LastSuccessfulSnapshotStartTime() (time.Time, bool)
}

// databaseShardRepairer repairs in-memory data for a shard.
type databaseShardRepairer interface {
	// Options returns the repair options.
	Options() repair.Options

	// Repair repairs the data for a given namespace and shard.
	Repair(
		ctx context.Context,
		nsCtx namespace.Context,
		nsMeta namespace.Metadata,
		tr xtime.Range,
		shard databaseShard,
	) (repair.MetadataComparisonResult, error)
}

// databaseRepairer repairs in-memory database data.
type databaseRepairer interface {
	// Start starts the repair process.
	Start()

	// Stop stops the repair process.
	Stop()

	// Repair repairs in-memory data.
	Repair() error

	// Report reports runtime information.
	Report()
}

// databaseTickManager performs periodic ticking.
type databaseTickManager interface {
	// Tick performs maintenance operations, restarting the current
	// tick if force is true. It returns nil if a new tick has
	// completed successfully, and an error otherwise.
	Tick(forceType forceType, startTime time.Time) error
}

// databaseMediator mediates actions among various database managers.
type databaseMediator interface {
	// Open opens the mediator.
	Open() error

	// IsBootstrapped returns whether the database is bootstrapped.
	IsBootstrapped() bool

	// LastBootstrapCompletionTime returns the last bootstrap completion time,
	// if any.
	LastBootstrapCompletionTime() (time.Time, bool)

	// Bootstrap bootstraps the database with file operations performed at the end.
	Bootstrap() (BootstrapResult, error)

	// DisableFileOps disables file operations.
	DisableFileOps()

	// EnableFileOps enables file operations.
	EnableFileOps()

	// Tick performs a tick.
	Tick(forceType forceType, startTime time.Time) error

	// WaitForFileSystemProcesses waits for any ongoing fs processes to finish.
	WaitForFileSystemProcesses()

	// Repair repairs the database.
	Repair() error

	// Close closes the mediator.
	Close() error

	// Report reports runtime information.
	Report()

	// LastSuccessfulSnapshotStartTime returns the start time of the last
	// successful snapshot, if any.
	LastSuccessfulSnapshotStartTime() (time.Time, bool)
}

// OnColdFlush can perform work each time a series is flushed.
type OnColdFlush interface {
	ColdFlushNamespace(ns Namespace) (OnColdFlushNamespace, error)
}

// OnColdFlushNamespace performs work on a per namespace level.
type OnColdFlushNamespace interface {
	persist.OnFlushSeries
	Done() error
}

// Options represents the options for storage.
type Options interface {
	// Validate validates assumptions baked into the code.
	Validate() error

	// SetEncodingM3TSZPooled sets m3tsz encoding with pooling.
	SetEncodingM3TSZPooled() Options

	// SetClockOptions sets the clock options.
	SetClockOptions(value clock.Options) Options

	// ClockOptions returns the clock options.
	ClockOptions() clock.Options

	// SetInstrumentOptions sets the instrumentation options.
	SetInstrumentOptions(value instrument.Options) Options

	// InstrumentOptions returns the instrumentation options.
	InstrumentOptions() instrument.Options

	// SetNamespaceInitializer sets the namespace registry initializer.
	SetNamespaceInitializer(value namespace.Initializer) Options

	// NamespaceInitializer returns the namespace registry initializer.
	NamespaceInitializer() namespace.Initializer

	// SetDatabaseBlockOptions sets the database block options.
	SetDatabaseBlockOptions(value block.Options) Options

	// DatabaseBlockOptions returns the database block options.
	DatabaseBlockOptions() block.Options

	// SetCommitLogOptions sets the commit log options.
	SetCommitLogOptions(value commitlog.Options) Options

	// CommitLogOptions returns the commit log options.
	CommitLogOptions() commitlog.Options

	// SetRuntimeOptionsManager sets the runtime options manager.
	SetRuntimeOptionsManager(value runtime.OptionsManager) Options

	// RuntimeOptionsManager returns the runtime options manager.
	RuntimeOptionsManager() runtime.OptionsManager

	// SetErrorWindowForLoad sets the error window for load.
	SetErrorWindowForLoad(value time.Duration) Options

	// ErrorWindowForLoad returns the error window for load.
	ErrorWindowForLoad() time.Duration

	// SetErrorThresholdForLoad sets the error threshold for load.
	SetErrorThresholdForLoad(value int64) Options

	// ErrorThresholdForLoad returns the error threshold for load.
	ErrorThresholdForLoad() int64

	// SetIndexOptions set the indexing options.
	SetIndexOptions(value index.Options) Options

	// IndexOptions returns the indexing options.
	IndexOptions() index.Options

	// SetTruncateType sets the truncation type for the database.
	SetTruncateType(value series.TruncateType) Options

	// TruncateType returns the truncation type for the database.
	TruncateType() series.TruncateType

	// SetWriteTransformOptions sets options for transforming incoming writes
	// to the database.
	SetWriteTransformOptions(value series.WriteTransformOptions) Options

	// WriteTransformOptions returns the options for transforming incoming writes
	// to the database.
	WriteTransformOptions() series.WriteTransformOptions

	// SetRepairEnabled sets whether or not to enable the repair.
	SetRepairEnabled(b bool) Options

	// RepairEnabled returns whether the repair is enabled.
	RepairEnabled() bool

	// SetRepairOptions sets the repair options.
	SetRepairOptions(value repair.Options) Options

	// RepairOptions returns the repair options.
	RepairOptions() repair.Options

	// SetBootstrapProcessProvider sets the bootstrap process provider for the database.
	SetBootstrapProcessProvider(value bootstrap.ProcessProvider) Options

	// BootstrapProcessProvider returns the bootstrap process provider for the database.
	BootstrapProcessProvider() bootstrap.ProcessProvider

	// SetPersistManager sets the persistence manager.
	SetPersistManager(value persist.Manager) Options

	// PersistManager returns the persistence manager.
	PersistManager() persist.Manager

	// SetLargeTilesPersistManager sets the persistence manager dedicated for large tiles.
	SetLargeTilesPersistManager(value persist.Manager) Options

	// LargeTilesPersistManager returns the persistence manager dedicated for large tiles.
	LargeTilesPersistManager() persist.Manager

	// SetDatabaseBlockRetrieverManager sets the block retriever manager to
	// use when bootstrapping retrievable blocks instead of blocks
	// containing data.
	// If you don't wish to bootstrap retrievable blocks instead of
	// blocks containing data then do not set this manager.
	// You can opt into which namespace you wish to have this enabled for
	// by returning nil instead of a result when creating a new block retriever
	// for a namespace from the manager.
	SetDatabaseBlockRetrieverManager(
		value block.DatabaseBlockRetrieverManager,
	) Options

	// NewBlockRetrieverFn returns the new block retriever constructor to
	// use when bootstrapping retrievable blocks instead of blocks
	// containing data.
	DatabaseBlockRetrieverManager() block.DatabaseBlockRetrieverManager

	// SetContextPool sets the contextPool.
	SetContextPool(value context.Pool) Options

	// ContextPool returns the contextPool.
	ContextPool() context.Pool

	// SetSeriesCachePolicy sets the series cache policy.
	SetSeriesCachePolicy(value series.CachePolicy) Options

	// SeriesCachePolicy returns the series cache policy.
	SeriesCachePolicy() series.CachePolicy

	// SetSeriesOptions sets the series options.
	SetSeriesOptions(value series.Options) Options

	// SeriesOptions returns the series options.
	SeriesOptions() series.Options

	// SetDatabaseSeriesPool sets the database series pool.
	SetDatabaseSeriesPool(value series.DatabaseSeriesPool) Options

	// DatabaseSeriesPool returns the database series pool.
	DatabaseSeriesPool() series.DatabaseSeriesPool

	// SetBytesPool sets the bytesPool.
	SetBytesPool(value pool.CheckedBytesPool) Options

	// BytesPool returns the bytesPool.
	BytesPool() pool.CheckedBytesPool

	// SetEncoderPool sets the contextPool.
	SetEncoderPool(value encoding.EncoderPool) Options

	// EncoderPool returns the contextPool.
	EncoderPool() encoding.EncoderPool

	// SetSegmentReaderPool sets the contextPool.
	SetSegmentReaderPool(value xio.SegmentReaderPool) Options

	// SegmentReaderPool returns the contextPool.
	SegmentReaderPool() xio.SegmentReaderPool

	// SetReaderIteratorPool sets the readerIteratorPool.
	SetReaderIteratorPool(value encoding.ReaderIteratorPool) Options

	// ReaderIteratorPool returns the readerIteratorPool.
	ReaderIteratorPool() encoding.ReaderIteratorPool

	// SetMultiReaderIteratorPool sets the multiReaderIteratorPool.
	SetMultiReaderIteratorPool(value encoding.MultiReaderIteratorPool) Options

	// MultiReaderIteratorPool returns the multiReaderIteratorPool.
	MultiReaderIteratorPool() encoding.MultiReaderIteratorPool

	// SetIDPool sets the ID pool.
	SetIdentifierPool(value ident.Pool) Options

	// IDPool returns the ID pool.
	IdentifierPool() ident.Pool

	// SetFetchBlockMetadataResultsPool sets the fetchBlockMetadataResultsPool.
	SetFetchBlockMetadataResultsPool(value block.FetchBlockMetadataResultsPool) Options

	// FetchBlockMetadataResultsPool returns the fetchBlockMetadataResultsPool.
	FetchBlockMetadataResultsPool() block.FetchBlockMetadataResultsPool

	// SetFetchBlocksMetadataResultsPool sets the fetchBlocksMetadataResultsPool.
	SetFetchBlocksMetadataResultsPool(value block.FetchBlocksMetadataResultsPool) Options

	// FetchBlocksMetadataResultsPool returns the fetchBlocksMetadataResultsPool.
	FetchBlocksMetadataResultsPool() block.FetchBlocksMetadataResultsPool

	// SetQueryIDsWorkerPool sets the QueryIDs worker pool.
	SetQueryIDsWorkerPool(value xsync.WorkerPool) Options

	// QueryIDsWorkerPool returns the QueryIDs worker pool.
	QueryIDsWorkerPool() xsync.WorkerPool

	// SetWriteBatchPool sets the WriteBatch pool.
	SetWriteBatchPool(value *writes.WriteBatchPool) Options

	// WriteBatchPool returns the WriteBatch pool.
	WriteBatchPool() *writes.WriteBatchPool

	// SetBufferBucketPool sets the BufferBucket pool.
	SetBufferBucketPool(value *series.BufferBucketPool) Options

	// BufferBucketPool returns the BufferBucket pool.
	BufferBucketPool() *series.BufferBucketPool

	// SetBufferBucketVersionsPool sets the BufferBucketVersions pool.
	SetBufferBucketVersionsPool(value *series.BufferBucketVersionsPool) Options

	// BufferBucketVersionsPool returns the BufferBucketVersions pool.
	BufferBucketVersionsPool() *series.BufferBucketVersionsPool

	// SetRetrieveRequestPool sets the retrieve request pool.
	SetRetrieveRequestPool(value fs.RetrieveRequestPool) Options

	// RetrieveRequestPool gets the retrieve request pool.
	RetrieveRequestPool() fs.RetrieveRequestPool

	// SetCheckedBytesWrapperPool sets the checked bytes wrapper pool.
	SetCheckedBytesWrapperPool(value xpool.CheckedBytesWrapperPool) Options

	// CheckedBytesWrapperPool returns the checked bytes wrapper pool.
	CheckedBytesWrapperPool() xpool.CheckedBytesWrapperPool

	// SetSchemaRegistry sets the schema registry the database uses.
	SetSchemaRegistry(registry namespace.SchemaRegistry) Options

	// SchemaRegistry returns the schema registry the database uses.
	SchemaRegistry() namespace.SchemaRegistry

	// SetBlockLeaseManager sets the block leaser.
	SetBlockLeaseManager(leaseMgr block.LeaseManager) Options

	// BlockLeaseManager returns the block leaser.
	BlockLeaseManager() block.LeaseManager

	// SetOnColdFlush sets the on cold flush processor.
	SetOnColdFlush(value OnColdFlush) Options

	// OnColdFlush returns the on cold flush processor.
	OnColdFlush() OnColdFlush

	// SetMemoryTracker sets the MemoryTracker.
	SetMemoryTracker(memTracker MemoryTracker) Options

	// MemoryTracker returns the MemoryTracker.
	MemoryTracker() MemoryTracker

	// SetMmapReporter sets the mmap reporter.
	SetMmapReporter(mmapReporter mmap.Reporter) Options

	// MmapReporter returns the mmap reporter.
	MmapReporter() mmap.Reporter

	// SetDoNotIndexWithFieldsMap sets a map which if fields match it
	// will not index those metrics.
	SetDoNotIndexWithFieldsMap(value map[string]string) Options

	// DoNotIndexWithFieldsMap returns a map which if fields match it
	// will not index those metrics.
	DoNotIndexWithFieldsMap() map[string]string

	// SetNamespaceRuntimeOptionsManagerRegistry sets the namespace runtime options manager.
	SetNamespaceRuntimeOptionsManagerRegistry(value namespace.RuntimeOptionsManagerRegistry) Options

	// NamespaceRuntimeOptionsManagerRegistry returns the namespace runtime options manager.
	NamespaceRuntimeOptionsManagerRegistry() namespace.RuntimeOptionsManagerRegistry
}

// MemoryTracker tracks memory.
type MemoryTracker interface {
	// IncNumLoadedBytes increments the number of bytes that have been loaded
	// into memory via the "Load()" API.
	IncNumLoadedBytes(x int64) (okToLoad bool)

	// NumLoadedBytes returns the number of bytes that have been loaded into memory via the
	// "Load()" API.
	NumLoadedBytes() int64

	// MarkLoadedAsPending marks the current number of loaded bytes as pending
	// so that a subsequent call to DecPendingLoadedBytes() will decrement the
	// number of loaded bytes by the number that was set when this function was
	// last executed.
	MarkLoadedAsPending()

	// DecPendingLoadedBytes decrements the number of loaded bytes by the number
	// of pending bytes that were captured by the last call to MarkLoadedAsPending().
	DecPendingLoadedBytes()

	// WaitForDec waits for the next call to DecPendingLoadedBytes before returning.
	WaitForDec()
}

// DatabaseBootstrapState stores a snapshot of the bootstrap state for all shards across all
// namespaces at a given moment in time.
type DatabaseBootstrapState struct {
	NamespaceBootstrapStates NamespaceBootstrapStates
}

// NamespaceBootstrapStates stores a snapshot of the bootstrap state for all shards across a
// number of namespaces at a given moment in time.
type NamespaceBootstrapStates map[string]ShardBootstrapStates

// ShardBootstrapStates stores a snapshot of the bootstrap state for all shards for a given
// namespace.
type ShardBootstrapStates map[uint32]BootstrapState

// BootstrapState is an enum representing the possible bootstrap states for a shard.
type BootstrapState int

const (
	// BootstrapNotStarted indicates bootstrap has not been started yet.
	BootstrapNotStarted BootstrapState = iota
	// Bootstrapping indicates bootstrap process is in progress.
	Bootstrapping
	// Bootstrapped indicates a bootstrap process has completed.
	Bootstrapped
)

type newFSMergeWithMemFn func(
	shard databaseShard,
	retriever series.QueryableBlockRetriever,
	dirtySeries *dirtySeriesMap,
	dirtySeriesToWrite map[xtime.UnixNano]*idList,
) fs.MergeWith

type AggregateTilesOptions struct {
	Start, End time.Time
<<<<<<< HEAD
	Step       time.Duration
=======
	Step time.Duration
>>>>>>> 495261c3
}<|MERGE_RESOLUTION|>--- conflicted
+++ resolved
@@ -221,11 +221,7 @@
 	FlushState(namespace ident.ID, shardID uint32, blockStart time.Time) (fileOpState, error)
 
 	// AggregateTiles does large tile aggregation from source namespace to target namespace.
-<<<<<<< HEAD
-	AggregateTiles(ctx context.Context, sourceNsID, targetNsID ident.ID, opts AggregateTilesOptions) (int64, error)
-=======
 	AggregateTiles(ctx context.Context, sourceNsID, targetNsID ident.ID, opts AggregateTilesOptions) error
->>>>>>> 495261c3
 }
 
 // database is the internal database interface.
@@ -419,11 +415,7 @@
 		sourceNs databaseNamespace,
 		opts AggregateTilesOptions,
 		pm persist.Manager,
-<<<<<<< HEAD
-	) (int64, error)
-=======
-	) error
->>>>>>> 495261c3
+	) error
 
 	readableShardAt(shardID uint32) (databaseShard, namespace.Context, error)
 }
@@ -608,18 +600,10 @@
 		ctx context.Context,
 		reader fs.DataFileSetReader,
 		sourceNsID ident.ID,
-<<<<<<< HEAD
-		sourceBlockStart time.Time,
 		sourceShard databaseShard,
 		opts AggregateTilesOptions,
 		wOpts series.WriteOptions,
-	) (int64, error)
-=======
-		sourceShard databaseShard,
-		opts AggregateTilesOptions,
-		wOpts series.WriteOptions,
-	) error
->>>>>>> 495261c3
+	) error
 
 	latestVolume(blockStart time.Time) (int, error)
 }
@@ -1261,9 +1245,5 @@
 
 type AggregateTilesOptions struct {
 	Start, End time.Time
-<<<<<<< HEAD
 	Step       time.Duration
-=======
-	Step time.Duration
->>>>>>> 495261c3
 }